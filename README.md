--- conflicted
+++ resolved
@@ -6,11 +6,8 @@
 
 This plugin allows you to compare and synchronize component names and types between devices and device types in NetBox 4+. It can be useful for finding and correcting inconsistencies between components when changing the device type.
 ## Compatibility
-<<<<<<< HEAD
 Tested with NetBox versions 4.3.1  This plugin is not compatible with Netbox 2 or 3
-=======
-Tested with NetBox versions 4.0.0 - 4.3.1  This plugin is not compatible with Netbox 2 or 3
->>>>>>> 20981add
+
 ## Installation
 If your NetBox 4 installation uses virtualenv, activate it like this:
 ```
